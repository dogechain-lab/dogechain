package state

import (
	"math/big"
	"testing"

	"github.com/stretchr/testify/assert"

	"github.com/dogechain-lab/dogechain/types"
)

var addr1 = types.StringToAddress("1")
var addr2 = types.StringToAddress("2")

var hash0 = types.StringToHash("0")
var hash1 = types.StringToHash("1")
var hash2 = types.StringToHash("2")

var defaultPreState = map[types.Address]*PreState{
	addr1: {
		State: map[types.Hash]types.Hash{
			hash1: hash1,
		},
	},
}

// PreState is the account prestate
type PreState struct {
	Nonce   uint64
	Balance uint64
	State   map[types.Hash]types.Hash
}

// PreStates is a set of pre states
type PreStates map[types.Address]*PreState

type buildPreState func(p PreStates) Snapshot

// TestState tests a set of tests on a state
func TestState(t *testing.T, buildPreState buildPreState) {
	t.Helper()

	t.Run("write state", func(t *testing.T) {
		testWriteState(t, buildPreState)
	})
	t.Run("write empty state", func(t *testing.T) {
		testWriteEmptyState(t, buildPreState)
	})
	t.Run("update state with empty", func(t *testing.T) {
		testUpdateStateWithEmpty(t, buildPreState)
	})
	t.Run("suicide account in prestate", func(t *testing.T) {
		testSuicideAccountInPreState(t, buildPreState)
	})
	t.Run("suicide account", func(t *testing.T) {
		testSuicideAccount(t, buildPreState)
	})
	t.Run("suicide account with data", func(t *testing.T) {
		testSuicideAccountWithData(t, buildPreState)
	})
	t.Run("suicide coinbase", func(t *testing.T) {
		testSuicideCoinbase(t, buildPreState)
	})
	t.Run("suicide with intermediate commit", func(t *testing.T) {
		testSuicideWithIntermediateCommit(t, buildPreState)
	})
	t.Run("restart refunds", func(t *testing.T) {
		testRestartRefunds(t, buildPreState)
	})
	t.Run("change prestate account balance to zero", func(t *testing.T) {
		testChangePrestateAccountBalanceToZero(t, buildPreState)
	})
	t.Run("change account balance to zero", func(t *testing.T) {
		testChangeAccountBalanceToZero(t, buildPreState)
	})
	t.Run("delete common state root", func(t *testing.T) {
		testDeleteCommonStateRoot(t, buildPreState)
	})
}

func testDeleteCommonStateRoot(t *testing.T, buildPreState buildPreState) {
	t.Helper()

	snap := buildPreState(nil)
	txn := newTxn(snap)

	txn.SetNonce(addr1, 1)
	txn.SetState(addr1, hash0, hash1)
	txn.SetState(addr1, hash1, hash1)
	txn.SetState(addr1, hash2, hash1)

	txn.SetNonce(addr2, 1)
	txn.SetState(addr2, hash0, hash1)
	txn.SetState(addr2, hash1, hash1)
	txn.SetState(addr2, hash2, hash1)

	snap2, _, err := snap.Commit(txn.Commit(false))
	assert.NoError(t, err)

	txn2 := newTxn(snap2)

	txn2.SetState(addr1, hash0, hash0)
	txn2.SetState(addr1, hash1, hash0)

	snap3, _, err := snap2.Commit(txn2.Commit(false))
	assert.NoError(t, err)

	txn3 := newTxn(snap3)
	assert.Equal(t, hash1, getState(t, txn3, addr1, hash2))
	assert.Equal(t, hash1, getState(t, txn3, addr2, hash0))
	assert.Equal(t, hash1, getState(t, txn3, addr2, hash1))
	assert.Equal(t, hash1, getState(t, txn3, addr2, hash2))
}

func getState(t *testing.T, txn *Txn, addr types.Address, slot types.Hash) types.Hash {
	t.Helper()

	hash, err := txn.GetState(addr, slot)
	assert.NoError(t, err)

	return hash
}

func testWriteState(t *testing.T, buildPreState buildPreState) {
	t.Helper()

<<<<<<< HEAD
	state, snap := buildPreState(nil)
	txn := NewTxn(state, snap)
=======
	snap := buildPreState(nil)
	txn := newTxn(snap)
>>>>>>> d19d4001

	txn.SetState(addr1, hash1, hash1)
	txn.SetState(addr1, hash2, hash2)

	assert.Equal(t, hash1, getState(t, txn, addr1, hash1))
	assert.Equal(t, hash2, getState(t, txn, addr1, hash2))

	snap, _, err := snap.Commit(txn.Commit(false))
	assert.NoError(t, err)

	txn = newTxn(snap)
	assert.Equal(t, hash1, getState(t, txn, addr1, hash1))
	assert.Equal(t, hash2, getState(t, txn, addr1, hash2))
}

func testWriteEmptyState(t *testing.T, buildPreState buildPreState) {
	t.Helper()
	// Create account and write empty state
	snap := buildPreState(nil)
	txn := newTxn(snap)

	// Without EIP150 the data is added
	txn.SetState(addr1, hash1, hash0)
	snap, _, err := snap.Commit(txn.Commit(false))
	assert.NoError(t, err)

	txn = newTxn(snap)
	assert.True(t, txn.Exist(addr1))

	snap = buildPreState(nil)
	txn = newTxn(snap)

	// With EIP150 the empty data is removed
	txn.SetState(addr1, hash1, hash0)
	snap, _, err = snap.Commit(txn.Commit(true))
	assert.NoError(t, err)

	txn = newTxn(snap)
	assert.False(t, txn.Exist(addr1))
}

func testUpdateStateWithEmpty(t *testing.T, buildPreState buildPreState) {
	t.Helper()

	// If the state (in prestate) is updated to empty it should be removed
	snap := buildPreState(defaultPreState)

	txn := newTxn(snap)
	txn.SetState(addr1, hash1, hash0)

	// TODO, test with false (should not be deleted)
	// TODO, test with balance on the account and nonce
	snap, _, err := snap.Commit(txn.Commit(true))
	assert.NoError(t, err)

	txn = newTxn(snap)
	assert.False(t, txn.Exist(addr1))
}

func testSuicideAccountInPreState(t *testing.T, buildPreState buildPreState) {
	t.Helper()

	// Suicide an account created in the prestate
	snap := buildPreState(defaultPreState)

	txn := newTxn(snap)
	txn.Suicide(addr1)
	snap, _, err := snap.Commit(txn.Commit(true))
	assert.NoError(t, err)

	txn = newTxn(snap)
	assert.False(t, txn.Exist(addr1))
}

func testSuicideAccount(t *testing.T, buildPreState buildPreState) {
	t.Helper()
	// Create a new account and suicide it
	snap := buildPreState(nil)

	txn := newTxn(snap)
	txn.SetState(addr1, hash1, hash1)
	txn.Suicide(addr1)

	// Note, even if has commit suicide it still exists in the current txn
	assert.True(t, txn.Exist(addr1))

	snap, _, err := snap.Commit(txn.Commit(true))
	assert.NoError(t, err)

	txn = newTxn(snap)
	assert.False(t, txn.Exist(addr1))
}

func testSuicideAccountWithData(t *testing.T, buildPreState buildPreState) {
	t.Helper()
	// Data (nonce, balance, code) from a suicided account should be empty
	snap := buildPreState(nil)

	txn := newTxn(snap)

	code := []byte{0x1, 0x2, 0x3}

	txn.SetNonce(addr1, 10)
	txn.SetBalance(addr1, big.NewInt(100))
	txn.SetCode(addr1, code)
	txn.SetState(addr1, hash1, hash1)

	txn.Suicide(addr1)
	snap, _, err := snap.Commit(txn.Commit(true))
	assert.NoError(t, err)

	txn = newTxn(snap)

	assert.Equal(t, big.NewInt(0), txn.GetBalance(addr1))
	assert.Equal(t, uint64(0), txn.GetNonce(addr1))

	// code is not yet on the state
	assert.Nil(t, txn.GetCode(addr1))
	assert.Equal(t, (types.Hash{}), txn.GetCodeHash(addr1))
	assert.Equal(t, int(0), txn.GetCodeSize(addr1))

	assert.Equal(t, (types.Hash{}), getState(t, txn, addr1, hash1))
}

func testSuicideCoinbase(t *testing.T, buildPreState buildPreState) {
	t.Helper()
	// Suicide the coinbase of the block
	snap := buildPreState(defaultPreState)

	txn := newTxn(snap)
	txn.Suicide(addr1)
	txn.AddSealingReward(addr1, big.NewInt(10))
	snap, _, err := snap.Commit(txn.Commit(true))
	assert.NoError(t, err)

	txn = newTxn(snap)
	assert.Equal(t, big.NewInt(10), txn.GetBalance(addr1))
}

func testSuicideWithIntermediateCommit(t *testing.T, buildPreState buildPreState) {
	t.Helper()

	snap := buildPreState(defaultPreState)

	txn := newTxn(snap)
	txn.SetNonce(addr1, 10)
	txn.Suicide(addr1)

	assert.Equal(t, uint64(10), txn.GetNonce(addr1))

	txn.CleanDeleteObjects(true)
	assert.Equal(t, uint64(0), txn.GetNonce(addr1))

	txn.Commit(true)
	assert.Equal(t, uint64(0), txn.GetNonce(addr1))
}

func testRestartRefunds(t *testing.T, buildPreState buildPreState) {
	t.Helper()
	// refunds are only valid per single txn so after each
	// intermediateCommit they have to be restarted
	snap := buildPreState(nil)

	txn := newTxn(snap)

	txn.AddRefund(1000)
	assert.Equal(t, uint64(1000), txn.GetRefund())

	txn.Commit(false)

	// refund should be empty after the commit
	assert.Equal(t, uint64(0), txn.GetRefund())
}

func testChangePrestateAccountBalanceToZero(t *testing.T, buildPreState buildPreState) {
	t.Helper()
	// If the balance of the account changes to zero the account is deleted
	preState := map[types.Address]*PreState{
		addr1: {
			Balance: 10,
		},
	}

	snap := buildPreState(preState)

	txn := newTxn(snap)
	txn.SetBalance(addr1, big.NewInt(0))
	snap, _, err := snap.Commit(txn.Commit(true))
	assert.NoError(t, err)

	txn = newTxn(snap)
	assert.False(t, txn.Exist(addr1))
}

func testChangeAccountBalanceToZero(t *testing.T, buildPreState buildPreState) {
	t.Helper()
	// If the balance of the account changes to zero the account is deleted
	snap := buildPreState(nil)

	txn := newTxn(snap)
	txn.SetBalance(addr1, big.NewInt(10))
	txn.SetBalance(addr1, big.NewInt(0))
	snap, _, err := snap.Commit(txn.Commit(true))
	assert.NoError(t, err)

	txn = newTxn(snap)
	assert.False(t, txn.Exist(addr1))
}<|MERGE_RESOLUTION|>--- conflicted
+++ resolved
@@ -124,13 +124,8 @@
 func testWriteState(t *testing.T, buildPreState buildPreState) {
 	t.Helper()
 
-<<<<<<< HEAD
-	state, snap := buildPreState(nil)
-	txn := NewTxn(state, snap)
-=======
-	snap := buildPreState(nil)
-	txn := newTxn(snap)
->>>>>>> d19d4001
+	snap := buildPreState(nil)
+	txn := newTxn(snap)
 
 	txn.SetState(addr1, hash1, hash1)
 	txn.SetState(addr1, hash2, hash2)
