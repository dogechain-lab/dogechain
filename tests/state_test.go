--- conflicted
+++ resolved
@@ -44,38 +44,24 @@
 	s, _, pastRoot := buildState(t, c.Pre)
 	forks := config.At(uint64(env.Number))
 
-<<<<<<< HEAD
 	xxx := state.NewExecutor(&chain.Params{Forks: config}, s)
 	xxx.SetRuntime(precompiled.NewPrecompiled())
 	xxx.SetRuntime(evm.NewEVM())
 
+	xxx.PostHook = func(t *state.Transition) {
+		if name == "failed_tx_xcf416c53" {
+			// create the account
+			t.Txn().TouchAccount(ripemd)
+			// now remove it
+			t.Txn().Suicide(ripemd)
+		}
+	}
 	xxx.GetHash = func(*types.Header) func(i uint64) types.Hash {
 		return vmTestBlockHash
 	}
 
 	executor, _ := xxx.BeginTxn(pastRoot, c.Env.ToHeader(t))
 	_, _, err = executor.Apply(msg)
-=======
-	var root []byte
-
-	txn := state.NewTxn(s, snap)
-
-	exec := state.NewExecutor()
-	exec.SetRuntime(precompiled.NewPrecompiled())
-	exec.SetRuntime(evm.NewEVM())
-
-	exec.SetCallback(func(t *state.Transition) {
-		if name == "failed_tx_xcf416c53" {
-			// create the account
-			t.Txn().TouchAccount(ripemd)
-			// now remove it
-			t.Txn().Suicide(ripemd)
-		}
-	})
-
-	transition := exec.NewTransition(txn, vmTestBlockHash, env, forks)
-	_, _, err = transition.Apply(msg)
->>>>>>> 3ff0574a
 
 	txn := executor.Txn()
 
